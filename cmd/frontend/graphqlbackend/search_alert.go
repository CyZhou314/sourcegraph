--- conflicted
+++ resolved
@@ -44,15 +44,7 @@
 				proposedQuery.query = proposedQuery.query + " patternType:regexp"
 			case query.SearchTypeLiteral:
 				proposedQuery.query = proposedQuery.query + " patternType:literal"
-<<<<<<< HEAD
 			case query.SearchTypeStructural:
-				// Don't append patternType:structural, it is not erased from the query like
-				// patterntype:regexp and patterntype:literal.
-				// TODO(RVT): Making this consistent requires a change on the UI side.
-=======
-			case SearchTypeStructural:
-				proposedQuery.query = proposedQuery.query + " patternType:structural"
->>>>>>> 08b11390
 			default:
 				panic("unreachable")
 			}
